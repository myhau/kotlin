/*
 * Copyright 2010-2015 JetBrains s.r.o.
 *
 * Licensed under the Apache License, Version 2.0 (the "License");
 * you may not use this file except in compliance with the License.
 * You may obtain a copy of the License at
 *
 * http://www.apache.org/licenses/LICENSE-2.0
 *
 * Unless required by applicable law or agreed to in writing, software
 * distributed under the License is distributed on an "AS IS" BASIS,
 * WITHOUT WARRANTIES OR CONDITIONS OF ANY KIND, either express or implied.
 * See the License for the specific language governing permissions and
 * limitations under the License.
 */

package org.jetbrains.kotlin.idea.core.refactoring

import com.intellij.codeInsight.daemon.impl.quickfix.CreateFromUsageUtils
import com.intellij.codeInsight.unwrap.RangeSplitter
import com.intellij.codeInsight.unwrap.UnwrapHandler
import com.intellij.ide.util.PsiElementListCellRenderer
import com.intellij.lang.java.JavaLanguage
import com.intellij.openapi.application.ApplicationManager
import com.intellij.openapi.command.CommandAdapter
import com.intellij.openapi.command.CommandEvent
import com.intellij.openapi.command.CommandProcessor
import com.intellij.openapi.editor.Editor
import com.intellij.openapi.editor.colors.EditorColors
import com.intellij.openapi.editor.colors.EditorColorsManager
import com.intellij.openapi.editor.markup.HighlighterTargetArea
import com.intellij.openapi.editor.markup.RangeHighlighter
import com.intellij.openapi.editor.markup.TextAttributes
import com.intellij.openapi.options.ConfigurationException
import com.intellij.openapi.progress.ProgressManager
import com.intellij.openapi.project.Project
import com.intellij.openapi.roots.JavaProjectRootsUtil
import com.intellij.openapi.ui.popup.JBPopup
import com.intellij.openapi.ui.popup.JBPopupAdapter
import com.intellij.openapi.ui.popup.LightweightWindowEvent
import com.intellij.openapi.ui.popup.PopupChooserBuilder
import com.intellij.openapi.util.Key
import com.intellij.openapi.util.TextRange
import com.intellij.openapi.util.text.StringUtil
import com.intellij.openapi.vfs.LocalFileSystem
import com.intellij.openapi.vfs.VirtualFile
import com.intellij.psi.*
import com.intellij.psi.util.PsiTreeUtil
import com.intellij.refactoring.BaseRefactoringProcessor.ConflictsInTestsException
import com.intellij.refactoring.changeSignature.ChangeSignatureUtil
import com.intellij.refactoring.listeners.RefactoringEventData
import com.intellij.refactoring.listeners.RefactoringEventListener
import com.intellij.refactoring.ui.ConflictsDialog
import com.intellij.refactoring.util.ConflictsUtil
import com.intellij.refactoring.util.RefactoringUIUtil
import com.intellij.ui.components.JBList
import com.intellij.util.VisibilityUtil
import com.intellij.util.containers.MultiMap
import org.jetbrains.kotlin.asJava.KotlinLightMethod
import org.jetbrains.kotlin.asJava.LightClassUtil
import org.jetbrains.kotlin.builtins.KotlinBuiltIns
import org.jetbrains.kotlin.descriptors.ClassDescriptor
import org.jetbrains.kotlin.descriptors.ClassKind
import org.jetbrains.kotlin.descriptors.FunctionDescriptor
import org.jetbrains.kotlin.idea.JetFileType
import org.jetbrains.kotlin.idea.caches.resolve.analyze
import org.jetbrains.kotlin.idea.caches.resolve.getJavaMemberDescriptor
import org.jetbrains.kotlin.idea.caches.resolve.resolveToDescriptor
import org.jetbrains.kotlin.idea.core.KotlinNameSuggester
import org.jetbrains.kotlin.idea.core.getPackage
import org.jetbrains.kotlin.idea.j2k.IdeaJavaToKotlinServices
import org.jetbrains.kotlin.idea.util.ProjectRootsUtil
import org.jetbrains.kotlin.idea.util.string.collapseSpaces
import org.jetbrains.kotlin.j2k.ConverterSettings
import org.jetbrains.kotlin.j2k.JavaToKotlinConverter
import org.jetbrains.kotlin.name.FqNameBase
import org.jetbrains.kotlin.psi.*
import org.jetbrains.kotlin.psi.codeFragmentUtil.suppressDiagnosticsInDebugMode
import org.jetbrains.kotlin.psi.psiUtil.*
import org.jetbrains.kotlin.renderer.DescriptorRenderer
import org.jetbrains.kotlin.resolve.AnalyzingUtils
import org.jetbrains.kotlin.resolve.BindingContext
import java.io.File
import java.lang.annotation.Retention
import java.util.ArrayList
import java.util.Collections
import javax.swing.Icon

fun <T: Any> PsiElement.getAndRemoveCopyableUserData(key: Key<T>): T? {
    val data = getCopyableUserData(key)
    putCopyableUserData(key, null)
    return data
}

fun getOrCreateKotlinFile(fileName: String, targetDir: PsiDirectory): JetFile? =
        (targetDir.findFile(fileName) ?: createKotlinFile(fileName, targetDir)) as? JetFile

fun createKotlinFile(fileName: String, targetDir: PsiDirectory): JetFile {
    val packageName = targetDir.getPackage()?.getQualifiedName()

    targetDir.checkCreateFile(fileName)
    val file = PsiFileFactory.getInstance(targetDir.getProject()).createFileFromText(
            fileName, JetFileType.INSTANCE, if (packageName != null && packageName.isNotEmpty()) "package $packageName \n\n" else ""
    )

    return targetDir.add(file) as JetFile
}

public fun File.toVirtualFile(): VirtualFile? = LocalFileSystem.getInstance().findFileByIoFile(this)

public fun File.toPsiFile(project: Project): PsiFile? = toVirtualFile()?.toPsiFile(project)

public fun File.toPsiDirectory(project: Project): PsiDirectory? {
    return toVirtualFile()?.let { vfile -> PsiManager.getInstance(project).findDirectory(vfile) }
}

public fun VirtualFile.toPsiFile(project: Project): PsiFile? = PsiManager.getInstance(project).findFile(this)

public fun VirtualFile.toPsiDirectory(project: Project): PsiDirectory? = PsiManager.getInstance(project).findDirectory(this)

public fun PsiElement.getUsageContext(): PsiElement {
    return when (this) {
        is JetElement -> PsiTreeUtil.getParentOfType(this, javaClass<JetNamedDeclaration>(), javaClass<JetFile>())!!
        else -> ConflictsUtil.getContainer(this)
    }
}

public fun PsiElement.isInJavaSourceRoot(): Boolean =
        !JavaProjectRootsUtil.isOutsideJavaSourceRoot(getContainingFile())

public inline fun JetFile.createTempCopy(textTransform: (String) -> String): JetFile {
    val tmpFile = JetPsiFactory(this).createAnalyzableFile(getName(), textTransform(getText() ?: ""), this)
    tmpFile.setOriginalFile(this)
    tmpFile.suppressDiagnosticsInDebugMode = suppressDiagnosticsInDebugMode
    return tmpFile
}

public fun PsiElement.getAllExtractionContainers(strict: Boolean = true): List<JetElement> {
    val containers = ArrayList<JetElement>()

    var element: PsiElement? = if (strict) getParent() else this
    while (element != null) {
        when (element) {
            is JetBlockExpression, is JetClassBody, is JetFile -> containers.add(element as JetElement)
        }

        element = element.getParent()
    }

    return containers
}

public fun PsiElement.getExtractionContainers(strict: Boolean = true, includeAll: Boolean = false): List<JetElement> {
    fun getEnclosingDeclaration(element: PsiElement, strict: Boolean): PsiElement? {
        return (if (strict) element.parents else element.parentsWithSelf)
                .filter {
                    (it is JetDeclarationWithBody && it !is JetFunctionLiteral)
                    || it is JetClassInitializer
                    || it is JetClassBody
                    || it is JetFile
                }
                .firstOrNull()
    }

    if (includeAll) return getAllExtractionContainers(strict)

    val enclosingDeclaration = getEnclosingDeclaration(this, strict)?.let {
        if (it is JetDeclarationWithBody || it is JetClassInitializer) getEnclosingDeclaration(it, true) else it
    }

    return when (enclosingDeclaration) {
        is JetFile -> Collections.singletonList(enclosingDeclaration)
        is JetClassBody -> getAllExtractionContainers(strict).filterIsInstance<JetClassBody>()
        else -> {
            val targetContainer = when (enclosingDeclaration) {
                is JetDeclarationWithBody -> enclosingDeclaration.getBodyExpression()
                is JetClassInitializer -> enclosingDeclaration.getBody()
                else -> null
            }
            if (targetContainer is JetBlockExpression) Collections.singletonList(targetContainer) else Collections.emptyList()
        }
    }
}

public fun Project.checkConflictsInteractively(
        conflicts: MultiMap<PsiElement, String>,
        onShowConflicts: () -> Unit = {},
        onAccept: () -> Unit) {
    if (!conflicts.isEmpty()) {
        if (ApplicationManager.getApplication()!!.isUnitTestMode()) throw ConflictsInTestsException(conflicts.values())

        val dialog = ConflictsDialog(this, conflicts) { onAccept() }
        dialog.show()
        if (!dialog.isOK()) {
            if (dialog.isShowConflicts()) {
                onShowConflicts()
            }
            return
        }
    }

    onAccept()
}

public fun reportDeclarationConflict(
        conflicts: MultiMap<PsiElement, String>,
        declaration: PsiElement,
        message: (renderedDeclaration: String) -> String
) {
    conflicts.putValue(declaration, message(RefactoringUIUtil.getDescription(declaration, true).capitalize()))
}

public fun <T, E: PsiElement> getPsiElementPopup(
        editor: Editor,
        elements: List<T>,
        renderer: PsiElementListCellRenderer<E>,
        title: String?,
        highlightSelection: Boolean,
        toPsi: (T) -> E,
        processor: (T) -> Boolean): JBPopup {
    val highlighter = if (highlightSelection) SelectionAwareScopeHighlighter(editor) else null

    val list = JBList(elements.map(toPsi))
    list.setCellRenderer(renderer)
    list.addListSelectionListener { e ->
        highlighter?.dropHighlight()
        val index = list.getSelectedIndex()
        if (index >= 0) {
            highlighter?.highlight(list.getModel()!!.getElementAt(index) as PsiElement)
        }
    }

    return with(PopupChooserBuilder(list)) {
        title?.let { setTitle(it) }
        renderer.installSpeedSearch(this, true)
        setItemChoosenCallback {
            val index = list.getSelectedIndex()
            if (index >= 0) {
                processor(elements[index])
            }
        }
        addListener(object: JBPopupAdapter() {
            override fun onClosed(event: LightweightWindowEvent?) {
                highlighter?.dropHighlight();
            }
        })

        createPopup()
    }
}

public class SelectionAwareScopeHighlighter(val editor: Editor) {
    private val highlighters = ArrayList<RangeHighlighter>()

    private fun addHighlighter(r: TextRange, attr: TextAttributes) {
        highlighters.add(
                editor.getMarkupModel().addRangeHighlighter(
                        r.getStartOffset(),
                        r.getEndOffset(),
                        UnwrapHandler.HIGHLIGHTER_LEVEL,
                        attr,
                        HighlighterTargetArea.EXACT_RANGE
                )
        )
    }

    public fun highlight(wholeAffected: PsiElement) {
        dropHighlight()

        val attributes = EditorColorsManager.getInstance().getGlobalScheme().getAttributes(EditorColors.SEARCH_RESULT_ATTRIBUTES)!!
        val selectedRange = with(editor.getSelectionModel()) { TextRange(getSelectionStart(), getSelectionEnd()) }
        for (r in RangeSplitter.split(wholeAffected.getTextRange()!!, Collections.singletonList(selectedRange))) {
            addHighlighter(r, attributes)
        }
    }

    public fun dropHighlight() {
        highlighters.forEach { it.dispose() }
        highlighters.clear()
    }
}

<<<<<<< HEAD
=======
fun PsiFile.getLineStartOffset(line: Int): Int? {
    val doc = PsiDocumentManager.getInstance(project).getDocument(this)
    if (doc != null) {
        val startOffset = doc.getLineStartOffset(line)
        val element = findElementAt(startOffset) ?: return startOffset

        return PsiTreeUtil.skipSiblingsForward(element, PsiWhiteSpace::class.java, PsiComment::class.java)?.startOffset ?: startOffset
    }

    return null
}

fun PsiFile.getLineEndOffset(line: Int): Int? {
    return PsiDocumentManager.getInstance(project).getDocument(this)?.getLineEndOffset(line)
}

>>>>>>> f348f56a
fun PsiElement.getLineCount(): Int {
    val doc = getContainingFile()?.let { file -> PsiDocumentManager.getInstance(getProject()).getDocument(file) }
    if (doc != null) {
        val spaceRange = getTextRange() ?: TextRange.EMPTY_RANGE

        val startLine = doc.getLineNumber(spaceRange.getStartOffset())
        val endLine = doc.getLineNumber(spaceRange.getEndOffset())

        return endLine - startLine
    }

    return (getText() ?: "").count { it == '\n' } + 1
}

fun PsiElement.isMultiLine(): Boolean = getLineCount() > 1

public fun JetElement.getContextForContainingDeclarationBody(): BindingContext? {
    val enclosingDeclaration = getStrictParentOfType<JetDeclaration>()
    val bodyElement = when (enclosingDeclaration) {
        is JetDeclarationWithBody -> enclosingDeclaration.getBodyExpression()
        is JetWithExpressionInitializer -> enclosingDeclaration.getInitializer()
        is JetMultiDeclaration -> enclosingDeclaration.getInitializer()
        is JetParameter -> enclosingDeclaration.getDefaultValue()
        is JetClassInitializer -> enclosingDeclaration.getBody()
        is JetClass -> {
            val delegationSpecifierList = enclosingDeclaration.getDelegationSpecifierList()
            if (delegationSpecifierList.isAncestor(this)) this else null
        }
        else -> null
    }
    return bodyElement?.let { it.analyze() }
}

public fun chooseContainerElement<T>(
        containers: List<T>,
        editor: Editor,
        title: String,
        highlightSelection: Boolean,
        toPsi: (T) -> PsiElement,
        onSelect: (T) -> Unit) {
    return getPsiElementPopup(
            editor,
            containers,
            object : PsiElementListCellRenderer<PsiElement>() {
                private fun PsiElement.renderName(): String {
                    if (this is JetPropertyAccessor) {
                        return (getParent() as JetProperty).renderName() + if (isGetter()) ".get" else ".set"
                    }
                    if (this is JetObjectDeclaration && this.isCompanion()) {
                        return "Companion object of ${getStrictParentOfType<JetClassOrObject>()?.renderName() ?: "<anonymous>"}"
                    }
                    return (this as? PsiNamedElement)?.getName() ?: "<anonymous>"
                }

                private fun PsiElement.renderDeclaration(): String? {
                    val descriptor = when {
                        this is JetFile -> getName()
                        this is JetElement -> analyze()[BindingContext.DECLARATION_TO_DESCRIPTOR, this]
                        this is PsiMember -> getJavaMemberDescriptor()
                        else -> null
                    } ?: return null
                    val name = renderName()
                    val params = (descriptor as? FunctionDescriptor)?.let { descriptor ->
                        descriptor.getValueParameters()
                                .map { DescriptorRenderer.SHORT_NAMES_IN_TYPES.renderType(it.getType()) }
                                .joinToString(", ", "(", ")")
                    } ?: ""
                    return "$name$params"
                }

                private fun PsiElement.renderText(): String {
                    return StringUtil.shortenTextWithEllipsis(getText()!!.collapseSpaces(), 53, 0)
                }

                private fun PsiElement.getRepresentativeElement(): PsiElement {
                    return when (this) {
                        is JetBlockExpression -> (getParent() as? JetDeclarationWithBody) ?: this
                        is JetClassBody -> getParent() as JetClassOrObject
                        else -> this
                    }
                }

                override fun getElementText(element: PsiElement): String? {
                    val representativeElement = element.getRepresentativeElement()
                    return representativeElement.renderDeclaration() ?: representativeElement.renderText()
                }

                override fun getContainerText(element: PsiElement, name: String?): String? = null

                override fun getIconFlags(): Int = 0

                override fun getIcon(element: PsiElement): Icon? =
                        super.getIcon(element.getRepresentativeElement())
            },
            title,
            highlightSelection,
            toPsi,
            {
                onSelect(it)
                true
            }
    ).showInBestPositionFor(editor)
}

public fun chooseContainerElementIfNecessary<T>(
        containers: List<T>,
        editor: Editor,
        title: String,
        highlightSelection: Boolean,
        toPsi: (T) -> PsiElement,
        onSelect: (T) -> Unit
) {
    when {
        containers.isEmpty() -> return
        containers.size() == 1 || ApplicationManager.getApplication()!!.isUnitTestMode() -> onSelect(containers.first())
        else -> chooseContainerElement(containers, editor, title, highlightSelection, toPsi, onSelect)
    }
}

public fun PsiElement.isTrueJavaMethod(): Boolean = this is PsiMethod && this !is KotlinLightMethod

public fun PsiElement.canRefactor(): Boolean {
    return when {
        this is PsiPackage ->
            getDirectories().any { it.canRefactor() }
        this is JetElement,
        this is PsiMember && getLanguage() == JavaLanguage.INSTANCE,
        this is PsiDirectory ->
            isWritable() && ProjectRootsUtil.isInProjectSource(this)
        else ->
            false
    }
}

private fun copyModifierListItems(from: PsiModifierList, to: PsiModifierList, withPsiModifiers: Boolean = true) {
    if (withPsiModifiers) {
        for (modifier in PsiModifier.MODIFIERS) {
            if (from.hasExplicitModifier(modifier)) {
                to.setModifierProperty(modifier, true)
            }
        }
    }
    for (annotation in from.getAnnotations()) {
        val annotationName = annotation.getQualifiedName()!!
        if (KotlinBuiltIns.FQ_NAMES.annotation.asString() != annotationName
            && javaClass<Retention>().getName() != annotationName) {
            to.addAnnotation(annotationName)
        }
    }
}

private fun copyTypeParameters<T: PsiTypeParameterListOwner>(
        from: T,
        to: T,
        inserter: (T, PsiTypeParameterList) -> Unit
) where T : PsiNameIdentifierOwner {
    val factory = PsiElementFactory.SERVICE.getInstance((from : PsiElement).getProject())
    val templateTypeParams = from.getTypeParameterList()?.getTypeParameters() ?: PsiTypeParameter.EMPTY_ARRAY
    if (templateTypeParams.isNotEmpty()) {
        inserter(to, factory.createTypeParameterList())
        val targetTypeParamList = to.getTypeParameterList()
        val newTypeParams = templateTypeParams.map {
            factory.createTypeParameter(it.getName(), it.getExtendsList().getReferencedTypes())
        }
        ChangeSignatureUtil.synchronizeList(
                targetTypeParamList,
                newTypeParams,
                { it!!.getTypeParameters().toList() },
                BooleanArray(newTypeParams.size())
        )
    }
}

public fun createJavaMethod(function: JetFunction, targetClass: PsiClass): PsiMethod {
    val template = LightClassUtil.getLightClassMethod(function)
                   ?: throw AssertionError("Can't generate light method: ${function.getElementTextWithContext()}")
    return createJavaMethod(template, targetClass)
}

public fun createJavaMethod(template: PsiMethod, targetClass: PsiClass): PsiMethod {
    val factory = PsiElementFactory.SERVICE.getInstance(template.getProject())
    val methodToAdd = if (template.isConstructor()) {
        factory.createConstructor(template.getName())
    }
    else {
        factory.createMethod(template.getName(), template.getReturnType())
    }
    val method = targetClass.add(methodToAdd) as PsiMethod

    copyModifierListItems(template.getModifierList(), method.getModifierList())
    if (targetClass.isInterface()) {
        method.getModifierList().setModifierProperty(PsiModifier.FINAL, false)
    }

    copyTypeParameters(template, method) { method, typeParameterList ->
        method.addAfter(typeParameterList, method.getModifierList())
    }

    val targetParamList = method.getParameterList()
    val newParams = template.getParameterList().getParameters().map {
        val param = factory.createParameter(it.getName()!!, it.getType())
        copyModifierListItems(it.getModifierList()!!, param.getModifierList()!!)
        param
    }
    ChangeSignatureUtil.synchronizeList(
            targetParamList,
            newParams,
            { it.getParameters().toList() },
            BooleanArray(newParams.size())
    )

    if (template.getModifierList().hasModifierProperty(PsiModifier.ABSTRACT) || targetClass.isInterface()) {
        method.getBody()!!.delete()
    }
    else if (!template.isConstructor()) {
        CreateFromUsageUtils.setupMethodBody(method)
    }

    return method
}

fun createJavaField(property: JetProperty, targetClass: PsiClass): PsiField {
    val template = LightClassUtil.getLightClassPropertyMethods(property).getGetter()
                   ?: throw AssertionError("Can't generate light method: ${property.getElementTextWithContext()}")

    val factory = PsiElementFactory.SERVICE.getInstance(template.getProject())
    val field = targetClass.add(factory.createField(property.getName()!!, template.getReturnType()!!)) as PsiField

    with(field.getModifierList()!!) {
        val templateModifiers = template.getModifierList()
        setModifierProperty(VisibilityUtil.getVisibilityModifier(templateModifiers), true)
        if (!property.isVar() || targetClass.isInterface()) {
            setModifierProperty(PsiModifier.FINAL, true)
        }
        copyModifierListItems(templateModifiers, this, false)
    }

    return field
}

fun createJavaClass(klass: JetClass, targetClass: PsiClass?, forcePlainClass: Boolean = false): PsiClass {
    val kind = if (forcePlainClass) ClassKind.CLASS else (klass.resolveToDescriptor() as ClassDescriptor).getKind()

    val factory = PsiElementFactory.SERVICE.getInstance(klass.getProject())
    val className = klass.getName()!!
    val javaClassToAdd = when (kind) {
        ClassKind.CLASS -> factory.createClass(className)
        ClassKind.INTERFACE -> factory.createInterface(className)
        ClassKind.ANNOTATION_CLASS -> factory.createAnnotationType(className)
        ClassKind.ENUM_CLASS -> factory.createEnum(className)
        else -> throw AssertionError("Unexpected class kind: ${klass.getElementTextWithContext()}")
    }
    val javaClass = (targetClass?.add(javaClassToAdd) ?: javaClassToAdd) as PsiClass

    val template = LightClassUtil.getPsiClass(klass)
                   ?: throw AssertionError("Can't generate light class: ${klass.getElementTextWithContext()}")

    copyModifierListItems(template.getModifierList()!!, javaClass.getModifierList()!!)
    if (template.isInterface()) {
        javaClass.getModifierList()!!.setModifierProperty(PsiModifier.ABSTRACT, false)
    }

    copyTypeParameters(template, javaClass) { klass, typeParameterList ->
        klass.addAfter(typeParameterList, klass.getNameIdentifier())
    }

    // Turning interface to class
    if (!javaClass.isInterface && template.isInterface) {
        val implementsList = factory.createReferenceListWithRole(
                template.extendsList?.referenceElements ?: PsiJavaCodeReferenceElement.EMPTY_ARRAY,
                PsiReferenceList.Role.IMPLEMENTS_LIST
        )
        implementsList?.let { javaClass.implementsList?.replace(it) }
    }
    else {
        val extendsList = factory.createReferenceListWithRole(
                template.extendsList?.referenceElements ?: PsiJavaCodeReferenceElement.EMPTY_ARRAY,
                PsiReferenceList.Role.EXTENDS_LIST
        )
        extendsList?.let { javaClass.extendsList?.replace(it) }

        val implementsList = factory.createReferenceListWithRole(
                template.implementsList?.referenceElements ?: PsiJavaCodeReferenceElement.EMPTY_ARRAY,
                PsiReferenceList.Role.IMPLEMENTS_LIST
        )
        implementsList?.let { javaClass.implementsList?.replace(it) }
    }

    for (method in template.getMethods()) {
        val hasParams = method.getParameterList().getParametersCount() > 0
        val needSuperCall = !template.isEnum() &&
                            (template.getSuperClass()?.getConstructors() ?: PsiMethod.EMPTY_ARRAY).all {
                                it.getParameterList().getParametersCount() > 0
                            }
        if (method.isConstructor() && !(hasParams || needSuperCall)) continue
        with(createJavaMethod(method, javaClass)) {
            if (isConstructor() && needSuperCall) {
                getBody()!!.add(factory.createStatementFromText("super();", this))
            }
        }
    }

    return javaClass
}

fun PsiElement.j2kText(): String? {
    if (language != JavaLanguage.INSTANCE) return null

    val j2kConverter = JavaToKotlinConverter(project,
                                             ConverterSettings.defaultSettings,
                                             IdeaJavaToKotlinServices)
    return j2kConverter.elementsToKotlin(listOf(this)).results.single()?.text ?: return null //TODO: insert imports
}

fun PsiExpression.j2k(): JetExpression? {
    val text = j2kText() ?: return null
    return JetPsiFactory(project).createExpression(text)
}

fun PsiMember.j2k(): JetNamedDeclaration? {
    val text = j2kText() ?: return null
    return JetPsiFactory(project).createDeclaration(text)
}

public fun (() -> Any).runRefactoringWithPostprocessing(
        project: Project,
        targetRefactoringId: String,
        finishAction: () -> Unit
) {
    val connection = project.getMessageBus().connect()
    connection.subscribe(RefactoringEventListener.REFACTORING_EVENT_TOPIC,
                         object: RefactoringEventListener {
                             override fun undoRefactoring(refactoringId: String) {

                             }

                             override fun refactoringStarted(refactoringId: String, beforeData: RefactoringEventData?) {

                             }

                             override fun conflictsDetected(refactoringId: String, conflictsData: RefactoringEventData) {

                             }

                             override fun refactoringDone(refactoringId: String, afterData: RefactoringEventData?) {
                                 if (refactoringId == targetRefactoringId) {
                                     try {
                                         finishAction()
                                     }
                                     finally {
                                         connection.disconnect()
                                     }
                                 }
                             }
                         })
    this()
}

@throws(ConfigurationException::class)
public fun JetElement.validateElement(errorMessage: String) {
    try {
        AnalyzingUtils.checkForSyntacticErrors(this)
    }
    catch(e: Exception) {
        throw ConfigurationException(errorMessage)
    }
}

public fun <T : Any> Project.runSynchronouslyWithProgress(progressTitle: String, canBeCanceled: Boolean, action: () -> T): T? {
    var result: T? = null
    ProgressManager.getInstance().runProcessWithProgressSynchronously( { result = action() }, progressTitle, canBeCanceled, this)
    return result
}

public fun invokeOnceOnCommandFinish(action: () -> Unit) {
    val commandProcessor = CommandProcessor.getInstance()
    val listener = object: CommandAdapter() {
        override fun beforeCommandFinished(event: CommandEvent?) {
            action()
            commandProcessor.removeCommandListener(this)
        }
    }
    commandProcessor.addCommandListener(listener)
}

public fun String.quoteIfNeeded(): String = if (KotlinNameSuggester.isIdentifier(this)) this else "`$this`"

public fun FqNameBase.hasIdentifiersOnly(): Boolean = pathSegments().all { KotlinNameSuggester.isIdentifier(it.asString()) }<|MERGE_RESOLUTION|>--- conflicted
+++ resolved
@@ -82,8 +82,7 @@
 import org.jetbrains.kotlin.resolve.BindingContext
 import java.io.File
 import java.lang.annotation.Retention
-import java.util.ArrayList
-import java.util.Collections
+import java.util.*
 import javax.swing.Icon
 
 fun <T: Any> PsiElement.getAndRemoveCopyableUserData(key: Key<T>): T? {
@@ -280,8 +279,6 @@
     }
 }
 
-<<<<<<< HEAD
-=======
 fun PsiFile.getLineStartOffset(line: Int): Int? {
     val doc = PsiDocumentManager.getInstance(project).getDocument(this)
     if (doc != null) {
@@ -298,7 +295,6 @@
     return PsiDocumentManager.getInstance(project).getDocument(this)?.getLineEndOffset(line)
 }
 
->>>>>>> f348f56a
 fun PsiElement.getLineCount(): Int {
     val doc = getContainingFile()?.let { file -> PsiDocumentManager.getInstance(getProject()).getDocument(file) }
     if (doc != null) {
